import asyncio
import json
import logging

import websockets

<<<<<<< HEAD
from .Events import TrackStuckEvent, TrackExceptionEvent, TrackEndEvent, RawStatusUpdateEvent
=======
from .Events import TrackStuckEvent, TrackExceptionEvent, TrackEndEvent, StatsUpdateEvent
>>>>>>> 8388ceb0

log = logging.getLogger(__name__)


class WebSocket:
    def __init__(self, lavalink, node, host, password, ws_port, ws_retry, shard_count):
        self._lavalink = lavalink
        self._node = node

        self._ws = None
        self._queue = []

        self._ws_retry = ws_retry
        self._password = password
        self._host = host
        self._port = ws_port
        self._uri = 'ws://{}:{}'.format(self._host, self._port)
        self._shards = shard_count

        self._shutdown = False

        self._loop = self._lavalink.loop
        self._loop.create_task(self.connect())

    @property
    def connected(self):
        """ Returns whether there is a valid WebSocket connection to the Lavalink server or not. """
        return self._ws is not None and self._ws.open

    async def connect(self):
        """ Establishes a connection to the Lavalink server. """
        await self._lavalink.bot.wait_until_ready()

        if self._ws is not None and self._ws.open:
            log.debug('WebSocket still open, closing...')
            await self._ws.close()

        user_id = self._lavalink.bot.user.id
        shard_count = self._lavalink.bot.shard_count or self._shards

        headers = {
            'Authorization': self._password,
            'Num-Shards': shard_count,
            'User-Id': str(user_id)
        }
        log.debug('Preparing to connect to Lavalink')
        log.debug('    with URI: {}'.format(self._uri))
        log.debug('    with headers: {}'.format(str(headers)))
        log.info('Connecting to Lavalink...')

        try:
            self._ws = await websockets.connect(self._uri, loop=self._loop, extra_headers=headers)
        except OSError as error:
            log.exception('Failed to connect to Lavalink: {}'.format(str(error)))
        else:
            log.info('Connected to Lavalink!')
            self._loop.create_task(self.listen())
            version = self._ws.response_headers.get('Lavalink-Major-Version', 2)
            try:
                self._lavalink._server_version = int(version)
            except ValueError:
                self._lavalink._server_version = 2
            log.info('Lavalink server version is {}'.format(version))
            if self._queue:
                log.info('Replaying {} queued events...'.format(len(self._queue)))
                for task in self._queue:
                    await self.send(**task)

    async def _attempt_reconnect(self) -> bool:
        """
        Attempts to reconnect to the Lavalink server.
        Returns
        -------
        bool
            ``True`` if the reconnection attempt was successful.
        """
        log.info('Connection closed; attempting to reconnect in 30 seconds')
        for a in range(0, self._ws_retry):
            await asyncio.sleep(10)
            log.info('Reconnecting... (Attempt {})'.format(a + 1))
            await self.connect()

            if self._ws.open:
                return True
        return False

    async def listen(self):
        """ Waits to receive a payload from the Lavalink server and processes it. """
        while self._shutdown is False:
            try:
                data = json.loads(await self._ws.recv())
            except websockets.ConnectionClosed as error:
                log.warning('Disconnected from Lavalink: {}'.format(str(error)))
                for g in self._lavalink.players._players.copy().keys():
                    ws = self._lavalink.bot._connection._get_websocket(int(g))
                    await ws.voice_state(int(g), None)

                self._lavalink.players.clear()

                if self._shutdown is True:
                    break

                if await self._attempt_reconnect():
                    return
                else:
                    log.warning('Unable to reconnect to Lavalink!')
                    break

            op = data.get('op', None)
            log.debug('Received WebSocket data {}'.format(str(data)))

            if not op:
                return log.debug('Received WebSocket message without op {}'.format(str(data)))

            if op == 'event':
                log.debug('Received event of type {}'.format(data['type']))
                player = self._lavalink.players[int(data['guildId'])]
                event = None

                if data['type'] == 'TrackEndEvent':
                    event = TrackEndEvent(player, data['track'], data['reason'])
                elif data['type'] == 'TrackExceptionEvent':
                    event = TrackExceptionEvent(player, data['track'], data['error'])
                elif data['type'] == 'TrackStuckEvent':
                    event = TrackStuckEvent(player, data['track'], data['thresholdMs'])

                if event is not None:
                    await self._lavalink.dispatch_event(event)
            elif op == 'playerUpdate':
                await self._lavalink.update_state(data)
            elif op == 'stats':
<<<<<<< HEAD
                self._node.stats._update(data)
                await self._lavalink.dispatch_event(RawStatusUpdateEvent(data))
=======
                self._lavalink.stats._update(data)
                await self._lavalink.dispatch_event(StatsUpdateEvent(self._lavalink.stats))
>>>>>>> 8388ceb0

        log.debug('Closing WebSocket...')
        await self._ws.close()

    async def send(self, **data):
        """ Sends data to the Lavalink server. """
        if self._ws is not None and self._ws.open:
            log.debug('Sending payload {}'.format(str(data)))
            await self._ws.send(json.dumps(data))
        else:
            self._queue.append(data)
            log.debug('Send called before WebSocket ready; queueing payload {}'.format(str(data)))

    def destroy(self):
        self._shutdown = True
<|MERGE_RESOLUTION|>--- conflicted
+++ resolved
@@ -1,164 +1,155 @@
-import asyncio
-import json
-import logging
-
-import websockets
-
-<<<<<<< HEAD
-from .Events import TrackStuckEvent, TrackExceptionEvent, TrackEndEvent, RawStatusUpdateEvent
-=======
-from .Events import TrackStuckEvent, TrackExceptionEvent, TrackEndEvent, StatsUpdateEvent
->>>>>>> 8388ceb0
-
-log = logging.getLogger(__name__)
-
-
-class WebSocket:
-    def __init__(self, lavalink, node, host, password, ws_port, ws_retry, shard_count):
-        self._lavalink = lavalink
-        self._node = node
-
-        self._ws = None
-        self._queue = []
-
-        self._ws_retry = ws_retry
-        self._password = password
-        self._host = host
-        self._port = ws_port
-        self._uri = 'ws://{}:{}'.format(self._host, self._port)
-        self._shards = shard_count
-
-        self._shutdown = False
-
-        self._loop = self._lavalink.loop
-        self._loop.create_task(self.connect())
-
-    @property
-    def connected(self):
-        """ Returns whether there is a valid WebSocket connection to the Lavalink server or not. """
-        return self._ws is not None and self._ws.open
-
-    async def connect(self):
-        """ Establishes a connection to the Lavalink server. """
-        await self._lavalink.bot.wait_until_ready()
-
-        if self._ws is not None and self._ws.open:
-            log.debug('WebSocket still open, closing...')
-            await self._ws.close()
-
-        user_id = self._lavalink.bot.user.id
-        shard_count = self._lavalink.bot.shard_count or self._shards
-
-        headers = {
-            'Authorization': self._password,
-            'Num-Shards': shard_count,
-            'User-Id': str(user_id)
-        }
-        log.debug('Preparing to connect to Lavalink')
-        log.debug('    with URI: {}'.format(self._uri))
-        log.debug('    with headers: {}'.format(str(headers)))
-        log.info('Connecting to Lavalink...')
-
-        try:
-            self._ws = await websockets.connect(self._uri, loop=self._loop, extra_headers=headers)
-        except OSError as error:
-            log.exception('Failed to connect to Lavalink: {}'.format(str(error)))
-        else:
-            log.info('Connected to Lavalink!')
-            self._loop.create_task(self.listen())
-            version = self._ws.response_headers.get('Lavalink-Major-Version', 2)
-            try:
-                self._lavalink._server_version = int(version)
-            except ValueError:
-                self._lavalink._server_version = 2
-            log.info('Lavalink server version is {}'.format(version))
-            if self._queue:
-                log.info('Replaying {} queued events...'.format(len(self._queue)))
-                for task in self._queue:
-                    await self.send(**task)
-
-    async def _attempt_reconnect(self) -> bool:
-        """
-        Attempts to reconnect to the Lavalink server.
-        Returns
-        -------
-        bool
-            ``True`` if the reconnection attempt was successful.
-        """
-        log.info('Connection closed; attempting to reconnect in 30 seconds')
-        for a in range(0, self._ws_retry):
-            await asyncio.sleep(10)
-            log.info('Reconnecting... (Attempt {})'.format(a + 1))
-            await self.connect()
-
-            if self._ws.open:
-                return True
-        return False
-
-    async def listen(self):
-        """ Waits to receive a payload from the Lavalink server and processes it. """
-        while self._shutdown is False:
-            try:
-                data = json.loads(await self._ws.recv())
-            except websockets.ConnectionClosed as error:
-                log.warning('Disconnected from Lavalink: {}'.format(str(error)))
-                for g in self._lavalink.players._players.copy().keys():
-                    ws = self._lavalink.bot._connection._get_websocket(int(g))
-                    await ws.voice_state(int(g), None)
-
-                self._lavalink.players.clear()
-
-                if self._shutdown is True:
-                    break
-
-                if await self._attempt_reconnect():
-                    return
-                else:
-                    log.warning('Unable to reconnect to Lavalink!')
-                    break
-
-            op = data.get('op', None)
-            log.debug('Received WebSocket data {}'.format(str(data)))
-
-            if not op:
-                return log.debug('Received WebSocket message without op {}'.format(str(data)))
-
-            if op == 'event':
-                log.debug('Received event of type {}'.format(data['type']))
-                player = self._lavalink.players[int(data['guildId'])]
-                event = None
-
-                if data['type'] == 'TrackEndEvent':
-                    event = TrackEndEvent(player, data['track'], data['reason'])
-                elif data['type'] == 'TrackExceptionEvent':
-                    event = TrackExceptionEvent(player, data['track'], data['error'])
-                elif data['type'] == 'TrackStuckEvent':
-                    event = TrackStuckEvent(player, data['track'], data['thresholdMs'])
-
-                if event is not None:
-                    await self._lavalink.dispatch_event(event)
-            elif op == 'playerUpdate':
-                await self._lavalink.update_state(data)
-            elif op == 'stats':
-<<<<<<< HEAD
-                self._node.stats._update(data)
-                await self._lavalink.dispatch_event(RawStatusUpdateEvent(data))
-=======
-                self._lavalink.stats._update(data)
-                await self._lavalink.dispatch_event(StatsUpdateEvent(self._lavalink.stats))
->>>>>>> 8388ceb0
-
-        log.debug('Closing WebSocket...')
-        await self._ws.close()
-
-    async def send(self, **data):
-        """ Sends data to the Lavalink server. """
-        if self._ws is not None and self._ws.open:
-            log.debug('Sending payload {}'.format(str(data)))
-            await self._ws.send(json.dumps(data))
-        else:
-            self._queue.append(data)
-            log.debug('Send called before WebSocket ready; queueing payload {}'.format(str(data)))
-
-    def destroy(self):
-        self._shutdown = True
+import asyncio
+import json
+import logging
+
+import websockets
+
+from .Events import TrackStuckEvent, TrackExceptionEvent, TrackEndEvent, StatsUpdateEvent
+
+log = logging.getLogger(__name__)
+
+
+class WebSocket:
+    def __init__(self, lavalink, node, host, password, ws_port, ws_retry, shard_count):
+        self._lavalink = lavalink
+        self._node = node
+
+        self._ws = None
+        self._queue = []
+
+        self._ws_retry = ws_retry
+        self._password = password
+        self._host = host
+        self._port = ws_port
+        self._uri = 'ws://{}:{}'.format(self._host, self._port)
+        self._shards = shard_count
+
+        self._shutdown = False
+
+        self._loop = self._lavalink.loop
+        self._loop.create_task(self.connect())
+
+    @property
+    def connected(self):
+        """ Returns whether there is a valid WebSocket connection to the Lavalink server or not. """
+        return self._ws is not None and self._ws.open
+
+    async def connect(self):
+        """ Establishes a connection to the Lavalink server. """
+        await self._lavalink.bot.wait_until_ready()
+
+        if self._ws is not None and self._ws.open:
+            log.debug('WebSocket still open, closing...')
+            await self._ws.close()
+
+        user_id = self._lavalink.bot.user.id
+        shard_count = self._lavalink.bot.shard_count or self._shards
+
+        headers = {
+            'Authorization': self._password,
+            'Num-Shards': shard_count,
+            'User-Id': str(user_id)
+        }
+        log.debug('Preparing to connect to Lavalink')
+        log.debug('    with URI: {}'.format(self._uri))
+        log.debug('    with headers: {}'.format(str(headers)))
+        log.info('Connecting to Lavalink...')
+
+        try:
+            self._ws = await websockets.connect(self._uri, loop=self._loop, extra_headers=headers)
+        except OSError as error:
+            log.exception('Failed to connect to Lavalink: {}'.format(str(error)))
+        else:
+            log.info('Connected to Lavalink!')
+            self._loop.create_task(self.listen())
+            version = self._ws.response_headers.get('Lavalink-Major-Version', 2)
+            try:
+                self._lavalink._server_version = int(version)
+            except ValueError:
+                self._lavalink._server_version = 2
+            log.info('Lavalink server version is {}'.format(version))
+            if self._queue:
+                log.info('Replaying {} queued events...'.format(len(self._queue)))
+                for task in self._queue:
+                    await self.send(**task)
+
+    async def _attempt_reconnect(self) -> bool:
+        """
+        Attempts to reconnect to the Lavalink server.
+        Returns
+        -------
+        bool
+            ``True`` if the reconnection attempt was successful.
+        """
+        log.info('Connection closed; attempting to reconnect in 30 seconds')
+        for a in range(0, self._ws_retry):
+            await asyncio.sleep(10)
+            log.info('Reconnecting... (Attempt {})'.format(a + 1))
+            await self.connect()
+
+            if self._ws.open:
+                return True
+        return False
+
+    async def listen(self):
+        """ Waits to receive a payload from the Lavalink server and processes it. """
+        while self._shutdown is False:
+            try:
+                data = json.loads(await self._ws.recv())
+            except websockets.ConnectionClosed as error:
+                log.warning('Disconnected from Lavalink: {}'.format(str(error)))
+                for g in self._lavalink.players._players.copy().keys():
+                    ws = self._lavalink.bot._connection._get_websocket(int(g))
+                    await ws.voice_state(int(g), None)
+
+                self._lavalink.players.clear()
+
+                if self._shutdown is True:
+                    break
+
+                if await self._attempt_reconnect():
+                    return
+                else:
+                    log.warning('Unable to reconnect to Lavalink!')
+                    break
+
+            op = data.get('op', None)
+            log.debug('Received WebSocket data {}'.format(str(data)))
+
+            if not op:
+                return log.debug('Received WebSocket message without op {}'.format(str(data)))
+
+            if op == 'event':
+                log.debug('Received event of type {}'.format(data['type']))
+                player = self._lavalink.players[int(data['guildId'])]
+                event = None
+
+                if data['type'] == 'TrackEndEvent':
+                    event = TrackEndEvent(player, data['track'], data['reason'])
+                elif data['type'] == 'TrackExceptionEvent':
+                    event = TrackExceptionEvent(player, data['track'], data['error'])
+                elif data['type'] == 'TrackStuckEvent':
+                    event = TrackStuckEvent(player, data['track'], data['thresholdMs'])
+
+                if event is not None:
+                    await self._lavalink.dispatch_event(event)
+            elif op == 'playerUpdate':
+                await self._lavalink.update_state(data)
+            elif op == 'stats':
+                await self._lavalink.dispatch_event(StatsUpdateEvent(self._lavalink.stats))
+                self._node.stats._update(data)
+
+        log.debug('Closing WebSocket...')
+        await self._ws.close()
+
+    async def send(self, **data):
+        """ Sends data to the Lavalink server. """
+        if self._ws is not None and self._ws.open:
+            log.debug('Sending payload {}'.format(str(data)))
+            await self._ws.send(json.dumps(data))
+        else:
+            self._queue.append(data)
+            log.debug('Send called before WebSocket ready; queueing payload {}'.format(str(data)))
+
+    def destroy(self):
+        self._shutdown = True