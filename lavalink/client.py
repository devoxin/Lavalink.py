--- conflicted
+++ resolved
@@ -42,14 +42,10 @@
         Do not change this unless you know what you are doing!
     """
 
-<<<<<<< HEAD
-    def __init__(self, user_id: int, shard_count: int = 1, pool_size: int = 100, loop=None, player=DefaultPlayer):
-=======
     def __init__(self, user_id: int, shard_count: int = 1, pool_size: int = 100, loop=None, player=DefaultPlayer, bot=None, log_level=logging.INFO):
 
         set_log_level(log_level)
 
->>>>>>> b8a349b6
         self._user_id = str(user_id)
         self._shard_count = str(shard_count)
         self._loop = loop or asyncio.get_event_loop()
